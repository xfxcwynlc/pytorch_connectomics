--- conflicted
+++ resolved
@@ -8,7 +8,6 @@
 from ..utils import get_activation, get_norm_3d
 
 
-<<<<<<< HEAD
 class DilatedBlock(nn.Module):
     def __init__(self, conv_type, in_channel, inplanes, dilation_factors, pad_mode):
         super().__init__()
@@ -23,12 +22,8 @@
         y = [conv(x) for conv in conv_layers]
         return torch.cat(y, dim=1)
         
-class EfficientNet(nn.Module):
+class EfficientNet3D(nn.Module):
     """EfficientNet backbone for 3D instance segmentation.
-=======
-class EfficientNet3D(nn.Module):
-    """EfficientNet backbone for 3D semantic and instance segmentation.
->>>>>>> 08266036
     """
     expansion_factor = 1
     dilation_factors = [1, 2, 4, 8]
@@ -38,12 +33,6 @@
         'inverted_res': InvertedResidual,
         'inverted_res_dilated': InvertedResidualDilated,
     }
-
-<<<<<<< HEAD
-        if block == InvertedResidualDilated:
-            self.all_dilated = True
-            self.conv1 = DilatedBlock(conv_type, in_channel, self.inplanes//4, self.dilation_factors, pad_mode)
-=======
     def __init__(self,
                  block_type: str = 'inverted_res',
                  in_channel: int = 1,
@@ -60,25 +49,16 @@
                  **_):
         super(EfficientNet3D, self).__init__()
         block = self.block_dict[block_type]
+        self.inplanes = filters[0]
 
-        self.inplanes = filters[0]
-        if isinstance(block, InvertedResidualDilated):
-            # dilated convolution also for the input layer
+        if block == InvertedResidualDilated:
             self.all_dilated = True
             num_conv = len(self.dilation_factors)
-            self.conv1 = self.conv1 = nn.ModuleList([
-                get_conv(conv_type)(
-                    in_channel,
-                    self.inplanes // num_conv,
-                    kernel_size=3,
-                    bias=False,
-                    stride=1,
-                    dilation=self.dilation_factors[i],
-                    padding=self.dilation_factors[i],
-                    padding_mode=pad_mode)
-                for i in range(num_conv)
-            ])
->>>>>>> 08266036
+            self.conv1 = DilatedBlock(conv_type, 
+                            in_channel, 
+                            self.inplanes//num_conv, 
+                            self.dilation_factors, 
+                            pad_mode)
         else:
             self.all_dilated = False
             self.conv1 = get_conv(conv_type)(
@@ -114,17 +94,9 @@
         self.layer4 = dw_stack(block, filters[3], filters[4], kernel_size=ks[4], stride=2,
                                repeats=blocks[4], isotropic=isotropy[4], shared=shared_kwargs)
 
-<<<<<<< HEAD
     def forward(self, x):
         # See note [TorchScript super()]
         x = self.conv1(x)
-=======
-    def _forward_impl(self, x):
-        if self.all_dilated:
-            x = self._conv_and_cat(x, self.conv1)
-        else:
-            x = self.conv1(x)
->>>>>>> 08266036
         x = self.bn1(x)
         x = self.relu(x)
 
